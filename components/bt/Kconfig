--- conflicted
+++ resolved
@@ -12,18 +12,13 @@
 
 config BTC_TASK_STACK_SIZE
     int "Bluetooth event (callback to application) task stack size"
-<<<<<<< HEAD
     depends on BLUEDROID_ENABLED
-=======
-    depends on BT_ENABLED
->>>>>>> 05e6fba6
     default 3072
     help
         This select btc task stack size
 
 config BLUEDROID_MEM_DEBUG
     bool "Bluedroid memory debug"
-<<<<<<< HEAD
     depends on BLUEDROID_ENABLED
     default n
     help
@@ -42,20 +37,6 @@
         This option should only be used when BLE only.
         Enabling this option will release about 30K DRAM from Classic BT.
         The released DRAM will be used as system heap memory.
-=======
-    depends on BT_ENABLED
-    default n
-    help
-        Bluedroid memory debug
-
-config BT_DRAM_RELEASE
-    bool "Release DRAM from Classic BT controller"
-    depends on BT_ENABLED
-    default n
-    help
-        This option should only be used when BLE only.
-        Open this option will release about 30K DRAM from Classic BT.
-        The released DRAM will be used as system heap memory.
 
 #disable now for app cpu due to a known issue
 config BTDM_CONTROLLER_RUN_APP_CPU
@@ -73,7 +54,7 @@
 
 menuconfig BT_HCI_UART
     bool "HCI use UART as IO"
-    depends on BT_ENABLED
+    depends on BT_ENABLED && !BLUEDROID_ENABLED
     default n
     help
         Default HCI use VHCI, if this option choose, HCI will use UART(0/1/2) as IO.
@@ -94,7 +75,6 @@
     default 921600
     help
         UART Baudrate for HCI. Please use standard baudrate.
->>>>>>> 05e6fba6
 
 # Memory reserved at start of DRAM for Bluetooth stack
 config BT_RESERVE_DRAM
